"""
Built-in block-level token classes.
"""

import re
from itertools import zip_longest
import mistletoe.block_tokenizer as tokenizer
from mistletoe import token, span_token
from mistletoe.core_tokens import (
        follows,
        shift_whitespace,
        whitespace,
        is_control_char,
        normalize_label,
)


"""
Tokens to be included in the parsing process, in the order specified.
"""
__all__ = ['BlockCode', 'Heading', 'Quote', 'CodeFence', 'ThematicBreak',
           'List', 'Table', 'Footnote', 'Paragraph']


def tokenize(lines):
    """
    A wrapper around block_tokenizer.tokenize. Pass in all block-level
    token constructors as arguments to block_tokenizer.tokenize.

    Doing so (instead of importing block_token module in block_tokenizer)
    avoids cyclic dependency issues, and allows for future injections of
    custom token classes.

    _token_types variable is at the bottom of this module.

    See also: block_tokenizer.tokenize, span_token.tokenize_inner.
    """
    return tokenizer.tokenize(lines, _token_types)


def add_token(token_cls, position=0):
    """
    Allows external manipulation of the parsing process.
    This function is usually called in BaseRenderer.__enter__.

    Arguments:
        token_cls (SpanToken): token to be included in the parsing process.
        position (int): the position for the token class to be inserted into.
    """
    _token_types.insert(position, token_cls)


def remove_token(token_cls):
    """
    Allows external manipulation of the parsing process.
    This function is usually called in BaseRenderer.__exit__.

    Arguments:
        token_cls (BlockToken): token to be removed from the parsing process.
    """
    _token_types.remove(token_cls)


def reset_tokens():
    """
    Resets global _token_types to all token classes in __all__.
    """
    global _token_types
    _token_types = [globals()[cls_name] for cls_name in __all__]


class BlockToken(token.Token):
    """
    Base class for block-level tokens. Recursively parse inner tokens.

    Naming conventions:

        * lines denotes a list of (possibly unparsed) input lines, and is
          commonly used as the argument name for constructors.

        * BlockToken.children is a list with all the inner tokens (thus if
          a token has children attribute, it is not a leaf node; if a token
          calls span_token.tokenize_inner, it is the boundary between
          span-level tokens and block-level tokens);

        * BlockToken.start takes a line from the document as argument, and
          returns a boolean representing whether that line marks the start
          of the current token. Every subclass of BlockToken must define a
          start function (see block_tokenizer.tokenize).

        * BlockToken.read takes the rest of the lines in the document as an
          iterator (including the start line), and consumes all the lines
          that should be read into this token.

          Default to stop at an empty line.

          Note that BlockToken.read does not have to return a list of lines.
          Because the return value of this function will be directly
          passed into the token constructor, we can return any relevant
          parsing information, sometimes even ready-made tokens,
          into the constructor. See block_tokenizer.tokenize.

          If BlockToken.read returns None, the read result is ignored,
          but the token class is responsible for resetting the iterator
          to a previous state. See block_tokenizer.FileWrapper.get_pos,
          block_tokenizer.FileWrapper.set_pos.

    Attributes:
        children (list): inner tokens.
        line_number (int): starting line (1-based).
    """
    repr_attributes = ("line_number",)

    def __init__(self, lines, tokenize_func):
        self.children = tokenize_func(lines)

    def __contains__(self, text):
        return any(text in child for child in self.children)

    @staticmethod
    def read(lines):
        line_buffer = [next(lines)]
        for line in lines:
            if line == '\n':
                break
            line_buffer.append(line)
        return line_buffer


class Document(BlockToken):
    """
    Document token.
    This is a container block token. Its children are block tokens - container or leaf ones.

    Attributes:
        footnotes (dictionary): link reference definitions.
    """

    def __init__(self, lines):
        if isinstance(lines, str):
            lines = lines.splitlines(keepends=True)
        lines = [line if line.endswith('\n') else '{}\n'.format(line) for line in lines]
        self.footnotes = {}
        self.line_number = 1
        token._root_node = self
        self.children = tokenize(lines)
        token._root_node = None


class Heading(BlockToken):
    """
    ATX heading token. (["### some heading ###\\n"])
    This is a leaf block token. Its children are inline (span) tokens.

    Attributes:
        level (int): heading level.
    """
    repr_attributes = BlockToken.repr_attributes + ("level",)
    pattern = re.compile(r' {0,3}(#{1,6})(?:\n|\s+?(.*?)(\n|\s+?#+\s*?$))')
    level = 0
    content = ''

    def __init__(self, match):
        self.level, content, self.closing_sequence = match
        super().__init__(content, span_token.tokenize_inner)

    @classmethod
    def start(cls, line):
        match_obj = cls.pattern.match(line)
        if match_obj is None:
            return False
        cls.level = len(match_obj.group(1))
        cls.content = (match_obj.group(2) or '').strip()
        if set(cls.content) == {'#'}:
            cls.content = ''
        cls.closing_sequence = (match_obj.group(3) or '').strip()
        return True

    @classmethod
    def check_interrupts_paragraph(cls, lines):
        return cls.start(lines.peek())

    @classmethod
    def read(cls, lines):
        next(lines)
        return cls.level, cls.content, cls.closing_sequence



class SetextHeading(BlockToken):
    """
    Setext heading token.
    This is a leaf block token. Its children are inline (span) tokens.

    Not included in the parsing process, but called by Paragraph.__new__.

    Attributes:
        level (int): heading level.
    """
    repr_attributes = BlockToken.repr_attributes + ("level",)

    def __init__(self, lines):
        self.underline = lines.pop().rstrip()
        self.level = 1 if self.underline.endswith('=') else 2
        content = '\n'.join([line.strip() for line in lines])
        super().__init__(content, span_token.tokenize_inner)

    @classmethod
    def start(cls, line):
        raise NotImplementedError()

    @classmethod
    def read(cls, lines):
        raise NotImplementedError()


class Quote(BlockToken):
    """
    Block quote token. (["> # heading\\n", "> paragraph\\n"])
    This is a container block token. Its children are block tokens - container or leaf ones.
    """
    def __init__(self, parse_buffer):
        # span-level tokenizing happens here.
        self.children = tokenizer.make_tokens(parse_buffer)

    @staticmethod
    def start(line):
        stripped = line.lstrip(' ')
        if len(line) - len(stripped) > 3:
            return False
        return stripped.startswith('>')

    @classmethod
    def check_interrupts_paragraph(cls, lines):
        return cls.start(lines.peek())

    @classmethod
    def read(cls, lines):
        # first line
        line = cls.convert_leading_tabs(next(lines).lstrip()).split('>', 1)[1]
        if len(line) > 0 and line[0] == ' ':
            line = line[1:]
        line_buffer = [line]
        start_line = lines.line_number()

        # set booleans
        in_code_fence = CodeFence.start(line)
        in_block_code = BlockCode.start(line)
        blank_line = line.strip() == ''

        # following lines
        next_line = lines.peek()
        breaking_tokens = [t for t in _token_types if hasattr(t, 'check_interrupts_paragraph') and not t == Quote]
        while (next_line is not None
                and next_line.strip() != ''
                and not any(token_type.check_interrupts_paragraph(lines) for token_type in breaking_tokens)):
            stripped = cls.convert_leading_tabs(next_line.lstrip())
            prepend = 0
            if stripped[0] == '>':
                # has leader, not lazy continuation
                prepend += 1
                if stripped[1] == ' ':
                    prepend += 1
                stripped = stripped[prepend:]
                in_code_fence = CodeFence.start(stripped)
                in_block_code = BlockCode.start(stripped)
                blank_line = stripped.strip() == ''
                line_buffer.append(stripped)
            elif in_code_fence or in_block_code or blank_line:
                # not paragraph continuation text
                break
            else:
                # lazy continuation, preserve whitespace
                line_buffer.append(next_line)
            next(lines)
            next_line = lines.peek()

        # parse child block tokens
        Paragraph.parse_setext = False
        parse_buffer = tokenizer.tokenize_block(line_buffer, _token_types, start_line=start_line)
        Paragraph.parse_setext = True
        return parse_buffer

    @staticmethod
    def convert_leading_tabs(string):
        string = string.replace('>\t', '   ', 1)
        count = 0
        for i, c in enumerate(string):
            if c == '\t':
                count += 4
            elif c == ' ':
                count += 1
            else:
                break
        if i == 0:
            return string
        return '>' + ' ' * count + string[i:]


class Paragraph(BlockToken):
    """
    Paragraph token. (["some\\n", "continuous\\n", "lines\\n"])
    This is a leaf block token. Its children are inline (span) tokens.
    """
    setext_pattern = re.compile(r' {0,3}(=|-)+ *$')
    parse_setext = True  # can be disabled by Quote

    def __new__(cls, lines):
        if not isinstance(lines, list):
            # setext heading token, return directly
            return lines
        return super().__new__(cls)

    def __init__(self, lines):
        content = ''.join([line.lstrip() for line in lines]).strip()
        super().__init__(content, span_token.tokenize_inner)

    @staticmethod
    def start(line):
        return line.strip() != ''

    @classmethod
    def read(cls, lines):
        line_buffer = [next(lines)]
        next_line = lines.peek()
        breaking_tokens = [t for t in _token_types if hasattr(t, 'check_interrupts_paragraph') and not t == ThematicBreak]
        while (next_line is not None and next_line.strip() != ''):
            # check if a paragraph-breaking token starts on the next line.
            # (except ThematicBreak, because these can be confused with Setext underlines.)
            if any(token_type.check_interrupts_paragraph(lines) for token_type in breaking_tokens):
                break

            # check if the paragraph being parsed is in fact a Setext heading
            if cls.parse_setext and cls.is_setext_heading(next_line):
                line_buffer.append(next(lines))
                return SetextHeading(line_buffer)

            # finish the check for paragraph-breaking tokens with the special case: ThematicBreak
            if ThematicBreak.check_interrupts_paragraph(lines):
                break

            line_buffer.append(next(lines))
            next_line = lines.peek()
        return line_buffer

    @classmethod
    def is_setext_heading(cls, line):
        return cls.setext_pattern.match(line)


class BlockCode(BlockToken):
    """
    Indented code block token.
    This is a leaf block token with a single child of type span_token.RawText.

    Attributes:
        language (str): always the empty string.
    """
    repr_attributes = BlockToken.repr_attributes + ("language",)

    def __init__(self, lines):
        self.language = ''
        self.children = (span_token.RawText(''.join(lines).strip('\n') + '\n'),)

    @property
    def content(self):
        """Returns the code block content."""
        return self.children[0].content

    @staticmethod
    def start(line):
        return line.replace('\t', '    ', 1).startswith('    ')

    @classmethod
    def read(cls, lines):
        line_buffer = []
        trailing_blanks = 0
        for line in lines:
            if line.strip() == '':
                line_buffer.append(line.lstrip(' ') if len(line) < 5 else line[4:])
                trailing_blanks = trailing_blanks + 1 if line == '\n' else 0
                continue
            if not line.replace('\t', '    ', 1).startswith('    '):
                lines.backstep()
                break
            line_buffer.append(cls.strip(line))
            trailing_blanks = 0
        for _ in range(trailing_blanks):
            line_buffer.pop()
            lines.backstep()
        return line_buffer

    @staticmethod
    def strip(string):
        count = 0
        for i, c in enumerate(string):
            if c == '\t':
                return string[i + 1:]
            elif c == ' ':
                count += 1
            else:
                break
            if count == 4:
                return string[i + 1:]
        return string


class CodeFence(BlockToken):
    """
    Fenced code block token. (["```sh\\n", "rm -rf /", ..., "```"])
    This is a leaf block token with a single child of type span_token.RawText.

    Attributes:
        language (str): language of code block (default to empty).
    """
    repr_attributes = BlockToken.repr_attributes + ("language",)
    pattern = re.compile(r'( {0,3})(`{3,}|~{3,})( *(\S*)[^\n]*)')
    _open_info = None

    def __init__(self, match):
        lines, open_info = match
        self.indentation = open_info[0]
        self.delimiter = open_info[1]
        self.info_string = open_info[2]
        self.language = span_token.EscapeSequence.strip(open_info[3])
        self.children = (span_token.RawText(''.join(lines)),)

    @property
    def content(self):
        """Returns the code block content."""
        return self.children[0].content

    @classmethod
    def start(cls, line):
        match_obj = cls.pattern.match(line)
        if not match_obj:
            return False
        prepend, leader, info_string, lang = match_obj.groups()
        # info strings for backtick code blocks may not contain backticks,
        # but info strings for tilde code blocks may contain both tildes and backticks.
        if leader[0] == '`' and '`' in info_string:
            return False
        cls._open_info = len(prepend), leader, info_string, lang
        return True

    @classmethod
    def check_interrupts_paragraph(cls, lines):
        return cls.start(lines.peek())

    @classmethod
    def read(cls, lines):
        next(lines)
        line_buffer = []
        for line in lines:
            stripped_line = line.lstrip(' ')
            diff = len(line) - len(stripped_line)
            if (stripped_line.startswith(cls._open_info[1])
                    and len(stripped_line.split(maxsplit=1)) == 1
                    and diff < 4):
                break
            if diff > cls._open_info[0]:
                stripped_line = ' ' * (diff - cls._open_info[0]) + stripped_line
            line_buffer.append(stripped_line)
        return line_buffer, cls._open_info


class List(BlockToken):
    """
    List token.
    This is a container block token. Its children are ListItem tokens.

    Attributes:
        loose (bool): whether the list is loose.
        start (NoneType or int): None if unordered, starting number if ordered.
    """
    repr_attributes = BlockToken.repr_attributes + ("loose", "start")
    pattern = re.compile(r' {0,3}(?:\d{0,9}[.)]|[+\-*])(?:[ \t]*$|[ \t]+)')

    def __init__(self, matches):
        self.children = [ListItem(*match) for match in matches]
        self.loose = any(item.loose for item in self.children)
        leader = self.children[0].leader
        self.start = None
        if len(leader) != 1:
            self.start = int(leader[:-1])

    @classmethod
    def start(cls, line):
        return cls.pattern.match(line)

    @classmethod
    def check_interrupts_paragraph(cls, lines):
        # to break a paragraph, the first line may not be empty (beyond the list marker),
        # and the list must either be unordered or start from 1.
        marker_tuple = ListItem.parse_marker(lines.peek())
        if (marker_tuple is not None):
            _, _, leader, content = marker_tuple
            if not content.strip() == '':
                return not leader[0].isdigit() or leader in ['1.', '1)']
        return False

    @classmethod
    def read(cls, lines):
        leader = None
        next_marker = None
        matches = []
        while True:
            anchor = lines.get_pos()
            output, next_marker = ListItem.read(lines, next_marker)
            item_leader = output[3]
            if leader is None:
                leader = item_leader
            elif not cls.same_marker_type(leader, item_leader):
                lines.set_pos(anchor)
                break
            matches.append(output)
            if next_marker is None:
                break

        if matches:
            # Only consider the last list item loose if there's more than one element
            last_parse_buffer = matches[-1][0]
            last_parse_buffer.loose = len(last_parse_buffer) > 1 and last_parse_buffer.loose

        return matches

    @staticmethod
    def same_marker_type(leader, other):
        if len(leader) == 1:
            return leader == other
        return leader[:-1].isdigit() and other[:-1].isdigit() and leader[-1] == other[-1]


class ListItem(BlockToken):
    """
    List item token.
    This is a container block token. Its children are block tokens - container or leaf ones.

    Not included in the parsing process, but called by List.

    Attributes:
        leader (string): a bullet list marker or an ordered list marker.
        indentation (int): spaces before the leader.
        prepend (int): the start position of the content, i.e., the indentation required
                       for continuation lines.
        loose (bool): whether the list is loose.
    """
    repr_attributes = BlockToken.repr_attributes + ("leader", "indentation", "prepend", "loose")
    pattern = re.compile(r'( {0,3})(\d{0,9}[.)]|[+\-*])($|\s+)')
    continuation_pattern = re.compile(r'([ \t]*)(\S.*\n|\n)')

    def __init__(self, parse_buffer, indentation, prepend, leader, line_number=None):
        self.line_number = line_number
        self.leader = leader
        self.indentation = indentation
        self.prepend = prepend
        self.children = tokenizer.make_tokens(parse_buffer)
        self.loose = parse_buffer.loose

    @classmethod
    def parse_continuation(cls, line, prepend):
        """
        Returns content (i.e. the line with the prepend stripped off) iff the line
        is a valid continuation line for a list item with the given prepend length,
        otherwise None.

        Note that the list item may still continue even if this test doesn't pass
        due to lazy continuation.
        """
        match_obj = cls.continuation_pattern.match(line)
        if match_obj is None:
            return None
        if match_obj.group(2) == '\n':
            return '\n'
        expanded_spaces = match_obj.group(1).expandtabs(4)
        return expanded_spaces[prepend:] + match_obj.group(2) if len(expanded_spaces) >= prepend else None

    @classmethod
    def parse_marker(cls, line):
        """
        Returns a tuple (prepend, leader, content) iff the line has a valid leader and at
        least one space separating leader and content, or if the content is empty, in which
        case there need not be any spaces.
        The return value is None if the line doesn't have a valid marker.

        The leader is a bullet list marker, or an ordered list marker.

        The indentation is spaces before the leader.

        The prepend is the start position of the content, i.e., the indentation required
        for continuation lines.
        """
        match_obj = cls.pattern.match(line)
        if match_obj is None:
            return None
        indentation = len(match_obj.group(1))
        prepend = len(match_obj.group(0).expandtabs(4))
        leader = match_obj.group(2)
        content = line[match_obj.end(0):]
        n_spaces = prepend - match_obj.end(2)
        if n_spaces > 4:
            # if there are more than 4 spaces after the leader, we treat them as part of the content
            # with the exception of the first (marker separator) space.
            prepend -= n_spaces - 1
            content = ' ' * (n_spaces - 1) + content
        return indentation, prepend, leader, content

    @classmethod
    def read(cls, lines, prev_marker=None):
        next_marker = None
        line_buffer = []

        # first line
        line = next(lines)
        start_line = lines.line_number()
        next_line = lines.peek()
        indentation, prepend, leader, content = prev_marker if prev_marker else cls.parse_marker(line)
        if content.strip() == '':
            # item starting with a blank line: look for the next non-blank line
            prepend = indentation + len(leader) + 1
            blanks = 1
            while next_line is not None and next_line.strip() == '':
                blanks += 1
                next(lines)
                next_line = lines.peek()
            # if the line following the list marker is also empty, then this is an empty
            # list item.
            if blanks > 1:
                parse_buffer = tokenizer.ParseBuffer()
                parse_buffer.loose = True
                next_marker = cls.parse_marker(next_line) if next_line is not None else None
                return (parse_buffer, indentation, prepend, leader, start_line), next_marker
        else:
            line_buffer.append(content)

        # loop over the following lines, looking for the end of the list item
        breaking_tokens = [t for t in _token_types if hasattr(t, 'check_interrupts_paragraph') and not t == List]
        newline_count = 0
        while True:
            if next_line is None:
                # list item ends here because we have reached the end of content
                if newline_count:
                    lines.backstep()
                    del line_buffer[-newline_count:]
                break

            continuation = cls.parse_continuation(next_line, prepend)
            if not continuation:
                # the line doesn't have the indentation to show that it belongs to
                # the list item, but it should be included anyway by lazy continuation...
                # ...unless it's the start of another token
                if any(token_type.check_interrupts_paragraph(lines) for token_type in breaking_tokens):
                    if newline_count:
                        lines.backstep()
                        del line_buffer[-newline_count:]
                    break
                # ...or it's a new list item
                marker_info = cls.parse_marker(next_line)
                if marker_info is not None:
                    next_marker = marker_info
                    break
                # ...or the line above it was blank
                if newline_count:
                    lines.backstep()
                    del line_buffer[-newline_count:]
                    break
                continuation = next_line

            line_buffer.append(continuation)
            newline_count = newline_count + 1 if continuation == '\n' else 0
            next(lines)
            next_line = lines.peek()

        # block-level tokens are parsed here, so that footnotes can be
        # recognized before span-level parsing.
        parse_buffer = tokenizer.tokenize_block(line_buffer, _token_types, start_line=start_line)
        return (parse_buffer, indentation, prepend, leader, start_line), next_marker


class Table(BlockToken):
    """
    Table token. See its GFM definition at <https://github.github.com/gfm/#tables-extension->.
    This is a container block token. Its children are TableRow tokens.

    Class attributes:
        interrupt_paragraph: indicates whether tables should interrupt paragraphs
        during parsing. The default is true.

    Attributes:
        header: header row (TableRow).
        column_align (list): align options for each column (default to [None]).
    """
    repr_attributes = BlockToken.repr_attributes + ("column_align",)
    interrupt_paragraph = True

    _column_align = r':?-+:?'
    column_align_pattern = re.compile(_column_align)
    delimiter_row_pattern = re.compile(r'\s*\|?\s*' + _column_align + r'\s*(\|\s*' + _column_align + r'\s*)*\|?\s*')

    def __init__(self, match):
        lines, start_line = match
        # note: the following condition is currently always true, because read() guarantees the presence of the delimiter row
        if '-' in lines[1]:
            self.column_align = [self.parse_align(column)
                    for column in self.split_delimiter(lines[1])]
            self.header = TableRow(lines[0], self.column_align, start_line)
            self.children = [TableRow(line, self.column_align, start_line + offset) for offset, line in enumerate(lines[2:], start=2)]
        else:
            self.column_align = [None]
            self.children = [TableRow(line, line_number=start_line + offset) for offset, line in enumerate(lines)]

    @classmethod
    def split_delimiter(cls, delimiter_row):
        """
        Helper function; returns a list of align options.

        Args:
            delimiter (str): e.g.: "| :--- | :---: | ---: |\n"

        Returns:
            a list of align options (None, 0 or 1).
        """
        return cls.column_align_pattern.findall(delimiter_row)

    @staticmethod
    def parse_align(column):
        """
        Helper function; returns align option from cell content.

        Returns:
            None if align = left;
            0    if align = center;
            1    if align = right.
        """
        return (0 if column[0] == ':' else 1) if column[-1] == ':' else None

    @staticmethod
    def start(line):
        return '|' in line

    @classmethod
    def check_interrupts_paragraph(cls, lines):
        if not cls.interrupt_paragraph:
            return False
        anchor = lines.get_pos()
        result = cls.read(lines)
        lines.set_pos(anchor)
        return result

    @classmethod
    def read(cls, lines):
        anchor = lines.get_pos()
        line_buffer = [next(lines)]
        start_line = lines.line_number()
        while lines.peek() is not None and '|' in lines.peek():
            line_buffer.append(next(lines))
        if len(line_buffer) < 2 or not cls.delimiter_row_pattern.fullmatch(line_buffer[1]):
            lines.set_pos(anchor)
            return None
        return line_buffer, start_line


class TableRow(BlockToken):
    """
    Table row token. Supports escaped pipes in table cells (for primary use within code spans).
    This is a container block token. Its children are TableCell tokens.

    Should only be called by Table.__init__().

    Attributes:
        row_align (list): align options for each column (default to [None]).
    """
    repr_attributes = BlockToken.repr_attributes + ("row_align",)
    # Note: Python regex requires fixed-length look-behind,
    # so we cannot use a more precise alternative: r"(?<!\\(?:\\\\)*)(\|)"
    split_pattern = re.compile(r"(?<!\\)\|")
    escaped_pipe_pattern = re.compile(r"(?<!\\)(\\\\)*\\\|")

    def __init__(self, line, row_align=None, line_number=None):
        self.row_align = row_align or [None]
        self.line_number = line_number
        cells = filter(None, self.split_pattern.split(line.strip()))
        self.children = [TableCell(self.escaped_pipe_pattern.sub('\\1|', cell.strip()) if cell else '', align, line_number)
                         for cell, align in zip_longest(cells, self.row_align)]


class TableCell(BlockToken):
    """
    Table cell token.
    This is a leaf block token. Its children are inline (span) tokens.

    Should only be called by TableRow.__init__().

    Attributes:
        align (bool): align option for current cell (default to None).
    """
    repr_attributes = BlockToken.repr_attributes + ("align",)

    def __init__(self, content, align=None, line_number=None):
        self.align = align
        self.line_number = line_number
        super().__init__(content, span_token.tokenize_inner)


class Footnote(BlockToken):
    """
    Footnote token. One or more "link reference definitions" according to the CommonMark spec.
    This is a leaf block token without children.

    The constructor returns None, because available footnote definitions are parsed
    and stored into the root node within `Footnote.read()`. We don't put instances of
    this class into the resulting AST.
    """
    def __new__(cls, _):
        return None

    @classmethod
    def start(cls, line):
        return line.lstrip().startswith('[')

    @classmethod
    def read(cls, lines):
        line_buffer = []
        next_line = lines.peek()
        while next_line is not None and next_line.strip() != '':
            line_buffer.append(next(lines))
            next_line = lines.peek()
        string = ''.join(line_buffer)
        offset = 0
        matches = []
        while offset < len(string) - 1:
            match_info = cls.match_reference(string, offset)
            if match_info is None:
                # backtrack the lines that have not been consumed
                lines._index -= string[offset:].count('\n')
                break
            offset, match = match_info
            matches.append(match)
        cls.append_footnotes(matches, token._root_node)
        return matches or None

    @classmethod
    def match_reference(cls, string, offset):
        # up to three spaces, "[", label, "]"
        match_info = cls.match_link_label(string, offset)
        if not match_info:
            return None
        _, label_end, label = match_info

        # ":"
        if not follows(string, label_end - 1, ':'):
            return None

        # optional spaces or tabs (including up to one line ending)
        dest_start = shift_whitespace(string, label_end + 1)
        if dest_start == len(string):
            return None

        # link destination
        match_info = cls.match_link_dest(string, dest_start)
        if not match_info:
            return None
        _, dest_end, dest = match_info
        dest_type = "angle_uri" if string[dest_start] == "<" else "uri"

        # either of:
        # 1) optional spaces or tabs and then a line break to finish the link reference definition.
        # 2) optional spaces or tabs (including up to one line ending) followed by a title.
        # in any case, if the destination is followed directly by non-whitespace, then it's not
        # a valid link reference definition.
        title_start = shift_whitespace(string, dest_end)
        if title_start == dest_end and title_start < len(string):
            return None

        # link title
        match_info = cls.match_link_title(string, title_start)
        if not match_info:
            # no valid title found. if there was a line break following the destination,
            # we still have a valid link reference definition. otherwise not.
            eol_pos = string[dest_end:title_start].find("\n")
            if eol_pos >= 0:
                return dest_end + eol_pos + 1, (label, dest, "", dest_type, None)
            else:
                return None
        _, title_end, title = match_info

        # optional spaces or tabs. final line ending.
        line_end = title_end
        while line_end < len(string):
            if string[line_end] == '\n':
                title_delimiter = string[title_start] if title_start < title_end else None
                return line_end + 1, (label, dest, title, dest_type, title_delimiter)
            elif string[line_end] in whitespace:
                line_end += 1
            else:
                break

        # non-whitespace found on the same line as the title, making it invalid.
        # if there was a line break following the destination,
        # we still have a valid link reference definition. otherwise not.
        eol_pos = string[dest_end:title_start].find("\n")
        if eol_pos >= 0:
            return dest_end + eol_pos + 1, (label, dest, "", dest_type, None)
        else:
            return None

    @classmethod
    def match_link_label(cls, string, offset):
        """
        Matches: up to three spaces, "[", label, "]".
        """
        start = -1
        escaped = False
        for i, c in enumerate(string[offset:], start=offset):
            if escaped:
                escaped = False
            elif c == '\\':
                escaped = True
            elif c == '[':
                if start == -1:
                    start = i
                else:
                    return None
            elif c == ']':
                label = string[start + 1:i]
                if label.strip() != '':
                    return start, i + 1, label
                return None
            # only spaces allowed before the opening bracket
            if start == -1 and not (c == " " and i - offset < 3):
                return None
        return None

    @classmethod
    def match_link_dest(cls, string, offset):
        if string[offset] == '<':
            escaped = False
            for i, c in enumerate(string[offset + 1:], start=offset + 1):
                if c == '\\' and not escaped:
                    escaped = True
                elif c == '\n' or (c == '<' and not escaped):
                    return None
                elif c == '>' and not escaped:
                    return offset, i + 1, string[offset + 1:i]
                elif escaped:
                    escaped = False
            return None
        else:
            escaped = False
            count = 0
            for i, c in enumerate(string[offset:], start=offset):
                if c == '\\' and not escaped:
                    escaped = True
                elif c in whitespace:
                    break
                elif not escaped:
                    if c == '(':
                        count += 1
                    elif c == ')':
                        count -= 1
                elif is_control_char(c):
                    return None
                elif escaped:
                    escaped = False
            if count != 0:
                return None
            return offset, i, string[offset:i]

    @classmethod
    def match_link_title(cls, string, offset):
        if offset == len(string):
            return None
        if string[offset] == '"':
            closing = '"'
        elif string[offset] == "'":
            closing = "'"
        elif string[offset] == '(':
            closing = ')'
        else:
            return None
        escaped = False
        for i, c in enumerate(string[offset + 1:], start=offset + 1):
            if c == '\\' and not escaped:
                escaped = True
            elif c == closing and not escaped:
                return offset, i + 1, string[offset + 1:i]
            elif escaped:
                escaped = False
        return None

    @staticmethod
    def append_footnotes(matches, root):
        for key, dest, title, *_ in matches:
            key = normalize_label(key)
            dest = span_token.EscapeSequence.strip(dest.strip())
            title = span_token.EscapeSequence.strip(title)
            if key not in root.footnotes:
                root.footnotes[key] = dest, title


class ThematicBreak(BlockToken):
    """
    Thematic break token (a.k.a. horizontal rule.)
    This is a leaf block token without children.
    """
    pattern = re.compile(r' {0,3}(?:([-_*])\s*?)(?:\1\s*?){2,}$')

    def __init__(self, lines):
        self.line = lines[0].strip('\n')

    @classmethod
    def start(cls, line):
        return cls.pattern.match(line)

    @classmethod
    def check_interrupts_paragraph(cls, lines):
        return cls.start(lines.peek())

    @staticmethod
    def read(lines):
        return [next(lines)]


<<<<<<< HEAD
class HTMLAttributes(BlockToken):
    """
    Block-level HTMLAttributes token.

    Attributes:
        raw_attr_str (str): the raw HTML attributes.
        parent_props (dict): parsed from raw_attr_str
        child_props (dict): parsed from raw_attr_str
    """

    # Configurable properties
    start_str = "${"
    end_str = "}"
    parent_child_partition_str = " > "
    mapping_delimeter = ":"
    allow_auto_ids = ['Heading']
    enable_auto_ids = False
    enable_auto_tabindex = True
    tabindex = 1;
    id_index = -1;

    def __init__(self, line: str):
        pattr,_,cattr = line.partition(self.parent_child_partition_str)
        self.raw_attr_str: str = line.strip()
        self.parent_props: dict = self.set_props(pattr)
        self.child_props: dict = self.set_props(cattr)
    
    def set_props(self, attr_str: str):
        """Parses raw attribute string into dicts"""
        def get_props(prop):
            if self.mapping_delimeter in prop:
                key, _, value = prop.partition(self.mapping_delimeter)
                return key, value
            return None, None
        attr_map = {}
        for prop in attr_str.split(', '):
            k, v = get_props(prop.strip())
            if k and v: attr_map[k] = v
        return attr_map

    def apply_props(self, token, is_child: bool = None):
        """Applies props recursively to parent and child tokens"""

        has_nested_children = self.check_for_children(token)
        token_props = self.parent_props if not is_child else self.child_props
        auto_id = self.get_auto_id(token)
        token.html_props = self.serialize(token_props, auto_id)
        if not has_nested_children: 
            return
        for chld in token.children:
            is_child_key = not isinstance(chld, List)
            if not is_child_key:
                self.id_index += 1
                token_props = self.parent_props
                child_key = "{}-{}".format(token_props.get("id","item"), str(self.id_index))
                token_props['id'] = child_key
            self.apply_props(chld, is_child_key)

    def serialize(self, props: dict, auto_id: str = '') -> str:
        """Serializes the props into html attribute strings"""
        if auto_id and not props.get('id') and self.enable_auto_ids:
            props['id'] = auto_id
        if HTMLAttributes.enable_auto_tabindex:
            props['tabindex'] = props.get('tabindex', 1)
        propstr = "".join([f' {k}="{v}"' for k, v in props.items()])
        if HTMLAttributes.enable_auto_tabindex: del props['tabindex']
        return propstr
            
    @classmethod
    def configure(cls, options: dict) -> str:
        """Override default class configuration fields"""
        only_fields = ("start_str", "end_str", "parent_child_partition_str", "mapping_delimeter", "allow_auto_ids", "enable_auto_ids", "enable_auto_tabindex")
        for k, v in options.items():
            if k not in only_fields: continue
            setattr(cls, k, v)

    @classmethod
    def get_auto_id(cls, token) -> str:
        """Automatically generate ids for Heading elements or any specified token type"""
        allow_auto_id = hasattr(token, 'content') and cls.enable_auto_ids and token.__class__.__name__ in cls.allow_auto_ids
        auto_id = token.content.lower().replace(' ','-') if allow_auto_id else ''
        return auto_id

    
    @classmethod
    def check_for_children(cls, token):
        return hasattr(token, "children") and token.__class__.__name__ != "RawText"

    @classmethod
    def clear(cls):
        cls.id_index = -1
        cls.tabindex = 1

    @classmethod
    def start(cls, line):
        return line.strip().startswith(cls.start_str) and line.strip().endswith(cls.end_str)

    @classmethod
    def read(cls, lines):
        line = lines.peek()
        l = line.strip().lstrip(cls.start_str).rstrip(cls.end_str)
        next(lines)
        return l


class HTMLBlock(BlockToken):
=======
class HtmlBlock(BlockToken):
>>>>>>> a40cd2fc
    """
    Block-level HTML token.
    This is a leaf block token with a single child of type span_token.RawText,
    which holds the raw HTML content.
    """
    _end_cond = None
    multiblock = re.compile(r'<(pre|script|style|textarea)[ >\n]')
    predefined = re.compile(r'<\/?(.+?)(?:\/?>|[ \n])')
    custom_tag = re.compile(r'(?:' + '|'.join((span_token._open_tag,
                                span_token._closing_tag)) + r')\s*$')

    def __init__(self, lines):
        self.children = (span_token.RawText(''.join(lines).rstrip('\n')),)

    @property
    def content(self):
        """Returns the raw HTML content."""
        return self.children[0].content

    @classmethod
    def start(cls, line):
        stripped = line.lstrip()
        if len(line) - len(stripped) >= 4:
            return False
        # rule 1: HTML tags designed to contain literal content, allow newlines in block
        match_obj = cls.multiblock.match(stripped)
        if match_obj is not None:
            cls._end_cond = '</{}>'.format(match_obj.group(1).casefold())
            return 1
        # rule 2: html comment tags, allow newlines in block
        if stripped.startswith('<!--'):
            cls._end_cond = '-->'
            return 2
        # rule 3: tags that starts with <?, allow newlines in block
        if stripped.startswith('<?'):
            cls._end_cond = '?>'
            return 3
        # rule 4: tags that starts with <!, allow newlines in block
        if stripped.startswith('<!') and stripped[2].isupper():
            cls._end_cond = '>'
            return 4
        # rule 5: CDATA declaration, allow newlines in block
        if stripped.startswith('<![CDATA['):
            cls._end_cond = ']]>'
            return 5
        # rule 6: predefined tags (see html_token._tags), read until newline
        match_obj = cls.predefined.match(stripped)
        if match_obj is not None and match_obj.group(1).casefold() in span_token._tags:
            cls._end_cond = None
            return 6
        # rule 7: custom tags, read until newline
        match_obj = cls.custom_tag.match(stripped)
        if match_obj is not None:
            cls._end_cond = None
            return 7
        return False

    @classmethod
    def check_interrupts_paragraph(cls, lines):
        html_block = cls.start(lines.peek())
        return html_block and html_block != 7

    @classmethod
    def read(cls, lines):
        # note: stop condition can trigger on the starting line
        line_buffer = []
        for line in lines:
            line_buffer.append(line)
            if cls._end_cond is not None:
                if cls._end_cond in line.casefold():
                    break
            elif line.strip() == '':
                line_buffer.pop()
                lines.backstep()
                break
        return line_buffer


HTMLBlock = HtmlBlock
"""
Deprecated name of the `HtmlBlock` class.
"""


_token_types = []
reset_tokens()<|MERGE_RESOLUTION|>--- conflicted
+++ resolved
@@ -184,7 +184,6 @@
     def read(cls, lines):
         next(lines)
         return cls.level, cls.content, cls.closing_sequence
-
 
 
 class SetextHeading(BlockToken):
@@ -1021,7 +1020,6 @@
         return [next(lines)]
 
 
-<<<<<<< HEAD
 class HTMLAttributes(BlockToken):
     """
     Block-level HTMLAttributes token.
@@ -1127,10 +1125,7 @@
         return l
 
 
-class HTMLBlock(BlockToken):
-=======
 class HtmlBlock(BlockToken):
->>>>>>> a40cd2fc
     """
     Block-level HTML token.
     This is a leaf block token with a single child of type span_token.RawText,
